--- conflicted
+++ resolved
@@ -335,14 +335,8 @@
                 self.stats_output['subject_id'] = self.subject_id
 
         if self.prediction_type == 'classification':
-<<<<<<< HEAD
-            if self.algorithm not in ['svm', 'ridgeClassifier',
-                                      'ridgeClassifierCV']:
-                self.stats_output['Probability'] = self.prob
-=======
             if self.algorithm not in ['svm','ridgeClassifier','ridgeClassifierCV']:
                 self.stats_output['Probability'] = self.prob_xval
->>>>>>> 1937871e
             else:
                 if dist_from_hyperplane_xval:
                     self.stats_output[
